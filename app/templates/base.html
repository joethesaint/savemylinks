--- conflicted
+++ resolved
@@ -185,94 +185,7 @@
                 }
             }
             
-<<<<<<< HEAD
-            // Canvas-based Green Dust Particle Effect
-            const canvas = document.getElementById('particle-canvas');
-            const ctx = canvas.getContext('2d');
-            let particlesArray = [];
-            
-            // Set canvas size
-            function setCanvasSize() {
-                canvas.width = window.innerWidth;
-                canvas.height = window.innerHeight;
-            }
-            
-            setCanvasSize();
-            window.addEventListener('resize', setCanvasSize);
-            
-            // Mouse position
-            let mouse = {
-                x: null,
-                y: null,
-                radius: 100
-            };
-            
-            window.addEventListener('mousemove', function(event) {
-                mouse.x = event.x;
-                mouse.y = event.y;
-            });
-            
-            // Create particle class
-            class Particle {
-                constructor() {
-                    this.x = Math.random() * canvas.width;
-                    this.y = Math.random() * canvas.height;
-                    this.size = Math.random() * 3 + 1;
-                    this.speedX = Math.random() * 3 - 1.5;
-                    this.speedY = Math.random() * 3 - 1.5;
-                    this.color = `rgba(100, ${200 + Math.random() * 55}, 100, ${0.5 + Math.random() * 0.5})`;
-                }
-                
-                update() {
-                    // Move particles
-                    this.x += this.speedX;
-                    this.y += this.speedY;
-                    
-                    // Wrap around edges
-                    if (this.x > canvas.width) this.x = 0;
-                    if (this.x < 0) this.x = canvas.width;
-                    if (this.y > canvas.height) this.y = 0;
-                    if (this.y < 0) this.y = canvas.height;
-                    
-                    // Mouse interaction - particles react to mouse
-                    const dx = mouse.x - this.x;
-                    const dy = mouse.y - this.y;
-                    const distance = Math.sqrt(dx * dx + dy * dy);
-                    
-                    if (distance < mouse.radius) {
-                        const force = (mouse.radius - distance) / mouse.radius;
-                        const forceDirectionX = dx / distance;
-                        const forceDirectionY = dy / distance;
-                        const directionX = forceDirectionX * force * 10;
-                        const directionY = forceDirectionY * force * 10;
-                        
-                        this.speedX -= directionX;
-                        this.speedY -= directionY;
-                    }
-                    
-                    // Apply friction
-                    this.speedX *= 0.99;
-                    this.speedY *= 0.99;
-                }
-                
-                draw() {
-                    ctx.fillStyle = this.color;
-                    ctx.beginPath();
-                    ctx.arc(this.x, this.y, this.size, 0, Math.PI * 2);
-                    ctx.closePath();
-                    ctx.fill();
-                }
-            }
-            
-            // Initialize particles
-            function initParticles() {
-                particlesArray = [];
-                const numberOfParticles = 150;
-                
-                for (let i = 0; i < numberOfParticles; i++) {
-                    particlesArray.push(new Particle());
-=======
-            // Particle system with green dust effects
+            // Enhanced Particle system with green dust effects
             const canvas = document.getElementById('particle-canvas');
             const ctx = canvas.getContext('2d');
             
@@ -347,55 +260,9 @@
                     ctx.fill();
                     
                     ctx.restore();
->>>>>>> 63fc7bd3
-                }
-                console.log(`Canvas particle system initialized with ${numberOfParticles} particles`);
-            }
-            
-<<<<<<< HEAD
-            // Animation loop
-            function animateParticles() {
-                ctx.clearRect(0, 0, canvas.width, canvas.height);
-                
-                for (let i = 0; i < particlesArray.length; i++) {
-                    particlesArray[i].update();
-                    particlesArray[i].draw();
-                }
-                
-                requestAnimationFrame(animateParticles);
-            }
-            
-            // Reinitialize particles when window is resized
-            window.addEventListener('resize', function() {
-                setCanvasSize();
-                initParticles();
-            });
-            
-            // Remove mouse position when leaving canvas
-            window.addEventListener('mouseout', function() {
-                mouse.x = undefined;
-                mouse.y = undefined;
-            });
-            
-            function initCSSFallback() {
-                console.log('Initializing Enhanced CSS fallback particle effect');
-                
-                // Create CSS particle container
-                const particleContainer = document.createElement('div');
-                particleContainer.style.position = 'fixed';
-                particleContainer.style.top = '0';
-                particleContainer.style.left = '0';
-                particleContainer.style.width = '100%';
-                particleContainer.style.height = '100%';
-                particleContainer.style.pointerEvents = 'none';
-                particleContainer.style.zIndex = '1';
-                particleContainer.style.overflow = 'hidden';
-                document.body.appendChild(particleContainer);
-                
-                // Create enhanced CSS particles with green theme
-                const particleCount = 150;
-                const cssParticles = [];
-=======
+                }
+            }
+            
             function setCanvasSize() {
                 canvas.width = window.innerWidth;
                 canvas.height = window.innerHeight;
@@ -404,7 +271,6 @@
             function initParticles() {
                 particles = [];
                 const particleCount = Math.min(80, Math.floor((canvas.width * canvas.height) / 15000));
->>>>>>> 63fc7bd3
                 
                 // Green color palette
                 const greenShades = [
@@ -417,145 +283,6 @@
                 ];
                 
                 for (let i = 0; i < particleCount; i++) {
-<<<<<<< HEAD
-                    const particle = document.createElement('div');
-                    const size = 8 + Math.random() * 12; // Varying sizes
-                    
-                    particle.style.position = 'absolute';
-                    particle.style.width = size + 'px';
-                    particle.style.height = size + 'px';
-                    particle.style.borderRadius = '50%';
-                    particle.style.backgroundColor = greenShades[Math.floor(Math.random() * greenShades.length)];
-                    particle.style.opacity = '0.6';
-                    particle.style.transition = 'all 0.3s ease-out';
-                    particle.style.boxShadow = `0 0 ${size}px rgba(34, 197, 94, 0.4)`;
-                    
-                    // Add irregular shape with CSS clip-path for organic feel
-                    const irregularity = 10 + Math.random() * 20;
-                    particle.style.clipPath = `polygon(${irregularity}% 0%, 100% ${irregularity}%, ${100-irregularity}% 100%, 0% ${100-irregularity}%)`;
-                    
-                    // Random initial position
-                    particle.style.left = Math.random() * window.innerWidth + 'px';
-                    particle.style.top = Math.random() * window.innerHeight + 'px';
-                    
-                    particleContainer.appendChild(particle);
-                    cssParticles.push({
-                        element: particle,
-                        x: Math.random() * window.innerWidth,
-                        y: Math.random() * window.innerHeight,
-                        vx: (Math.random() - 0.5) * 2,
-                        vy: (Math.random() - 0.5) * 2,
-                        mass: 0.5 + Math.random() * 0.5,
-                        restitution: 0.7 + Math.random() * 0.2,
-                        noiseOffsetX: Math.random() * 1000,
-                        noiseOffsetY: Math.random() * 1000,
-                        organicSpeed: 0.01 + Math.random() * 0.02,
-                        directionChangeTimer: Math.random() * 200,
-                        baseOpacity: 0.6 + Math.random() * 0.3,
-                        glowIntensity: Math.random(),
-                        repulsionStrength: 0.8 + Math.random() * 0.4
-                    });
-                }
-                
-                // Enhanced mouse tracking and animation for CSS particles
-                let cssMouseX = 0, cssMouseY = 0;
-                
-                function animateCSSParticles() {
-                    const time = Date.now() * 0.001;
-                    
-                    cssParticles.forEach((particle, index) => {
-                        // Apply gravity
-                        particle.vy += 0.05;
-                        
-                        // Organic movement
-                        particle.noiseOffsetX += particle.organicSpeed;
-                        particle.noiseOffsetY += particle.organicSpeed;
-                        
-                        const noiseX = Math.sin(particle.noiseOffsetX) * 0.5;
-                        const noiseY = Math.cos(particle.noiseOffsetY) * 0.5;
-                        
-                        particle.vx += noiseX;
-                        particle.vy += noiseY;
-                        
-                        // Random direction changes
-                        particle.directionChangeTimer--;
-                        if (particle.directionChangeTimer <= 0) {
-                            particle.vx += (Math.random() - 0.5) * 2;
-                            particle.vy += (Math.random() - 0.5) * 2;
-                            particle.directionChangeTimer = 100 + Math.random() * 200;
-                        }
-                        
-                        // Mouse repulsion
-                        const dx = cssMouseX - particle.x;
-                        const dy = cssMouseY - particle.y;
-                        const distance = Math.sqrt(dx * dx + dy * dy);
-                        
-                        if (distance < 150 && distance > 0) {
-                            const repulsionForce = (150 - distance) / 150 * particle.repulsionStrength;
-                            particle.vx -= dx * repulsionForce * 0.1;
-                            particle.vy -= dy * repulsionForce * 0.1;
-                        }
-                        
-                        // Apply velocity
-                        particle.x += particle.vx;
-                        particle.y += particle.vy;
-                        
-                        // Edge bouncing with energy loss
-                        if (particle.x <= 0 || particle.x >= window.innerWidth) {
-                            particle.vx *= -particle.restitution;
-                            particle.x = particle.x <= 0 ? 0 : window.innerWidth;
-                        }
-                        
-                        if (particle.y <= 0 || particle.y >= window.innerHeight) {
-                            particle.vy *= -particle.restitution;
-                            particle.y = particle.y <= 0 ? 0 : window.innerHeight;
-                        }
-                        
-                        // Velocity damping
-                        particle.vx *= 0.995;
-                        particle.vy *= 0.995;
-                        
-                        // Update position
-                        particle.element.style.left = particle.x + 'px';
-                        particle.element.style.top = particle.y + 'px';
-                        
-                        // Glow effect
-                        const glowPulse = Math.sin(time * 2 + particle.glowIntensity * 10) * 0.2 + 0.8;
-                        particle.element.style.opacity = particle.baseOpacity * glowPulse;
-                        
-                        // Particle connections (simplified for CSS)
-                        for (let j = index + 1; j < Math.min(index + 5, cssParticles.length); j++) {
-                            const other = cssParticles[j];
-                            const connectionDistance = Math.sqrt(
-                                (other.x - particle.x) ** 2 + (other.y - particle.y) ** 2
-                            );
-                            
-                            if (connectionDistance < 100) {
-                                // Create temporary connection line (simplified)
-                                const connectionOpacity = (100 - connectionDistance) / 100 * 0.3;
-                                particle.element.style.boxShadow = `0 0 20px rgba(34, 197, 94, ${connectionOpacity})`;
-                            }
-                        }
-                    });
-                    
-                    requestAnimationFrame(animateCSSParticles);
-                }
-                
-                document.addEventListener('mousemove', function(e) {
-                    cssMouseX = e.clientX;
-                    cssMouseY = e.clientY;
-                });
-                
-                // Start CSS animation
-                animateCSSParticles();
-                
-                console.log('Enhanced CSS fallback particle effect initialized');
-            }
-            
-            // Initialize Canvas particle system when page loads
-            initParticles();
-            animateParticles();
-=======
                     particles.push(new Particle(
                         Math.random() * canvas.width,
                         Math.random() * canvas.height
@@ -627,7 +354,6 @@
                 setCanvasSize();
                 initParticles();
             });
->>>>>>> 63fc7bd3
         });
     </script>
     
